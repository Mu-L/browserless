import { ChildProcess } from 'child_process';

// @ts-ignore no types
import path from 'path';

import { ParsedUrlQuery } from 'querystring';

import { Transform } from 'stream';

import url from 'url';

// @ts-ignore no types
import chromeDriver from 'chromedriver';
import getPort from 'get-port';
import _ from 'lodash';
import { chromium, BrowserServer } from 'playwright-core';
import puppeteer from 'puppeteer';
import pptrExtra from 'puppeteer-extra';
import StealthPlugin from 'puppeteer-extra-plugin-stealth';

import treeKill from 'tree-kill';

import {
  ALLOW_FILE_PROTOCOL,
  CHROME_REFRESH_TIME,
  DEFAULT_BLOCK_ADS,
  DEFAULT_DUMPIO,
  DEFAULT_HEADLESS,
  DEFAULT_STEALTH,
  DEFAULT_IGNORE_DEFAULT_ARGS,
  DEFAULT_IGNORE_HTTPS_ERRORS,
  DEFAULT_LAUNCH_ARGS,
  DEFAULT_USER_DATA_DIR,
  DISABLE_AUTO_SET_DOWNLOAD_BEHAVIOR,
  DISABLED_FEATURES,
  HOST,
  KEEP_ALIVE,
  MAX_CONCURRENT_SESSIONS,
  PORT,
  PROXY_URL,
  PREBOOT_CHROME,
  WORKSPACE_DIR,
} from './config';
import { PLAYWRIGHT_ROUTE } from './constants';
import { Features } from './features';
<<<<<<< HEAD
import { browserHook, pageHook } from './hooks';
import { Swarm } from './swarm';
=======
import { browserHook, pageHook, puppeteerHook } from './hooks';
>>>>>>> a133f160
import {
  IBrowser,
  IBrowserlessSessionOptions,
  ILaunchOptions,
  IWindowSize,
  ISession,
  IChromeDriver,
  IHTTPRequest,
  IDevtoolsJSON,
  IPage,
} from './types';

import {
  canPreboot,
  fetchJson,
  getDebug,
  getUserDataDir,
  injectHostIntoSession,
  rimraf,
  sleep,
} from './utils';

const debug = getDebug('chrome-helper');
const {
  CHROME_BINARY_LOCATION,
  USE_CHROME_STABLE,
  PUPPETEER_CHROMIUM_REVISION,
} = require('../env');

const BROWSERLESS_ARGS = [
  '--no-sandbox',
  '--enable-logging',
  '--v1=1',
  '--disable-dev-shm-usage',
  '--no-first-run',
];

const blacklist = require('../hosts.json');

const externalURL = PROXY_URL
  ? new URL(PROXY_URL)
  : new URL(`http://${HOST || `127.0.0.1`}:${PORT}`);

const removeDataDir = (dir: string | null) => {
  if (dir) {
    debug(`Removing temp data-dir ${dir}`);
    rimraf(dir)
      .then(() => debug(`Temp dir ${dir} removed successfully`))
      .catch((e) => debug(`Error deleting ${dir}: ${e}`));
  }
};

const networkBlock = (request: puppeteer.Request) => {
  const fragments = request.url().split('/');
  const domain = fragments.length > 2 ? fragments[2] : null;
  if (blacklist.includes(domain)) {
    return request.abort();
  }
  return request.continue();
};

let runningBrowsers: IBrowser[] = [];

pptrExtra.use(StealthPlugin());

const parseIgnoreDefaultArgs = (query: ParsedUrlQuery): string[] | boolean => {
  const defaultArgs = query.ignoreDefaultArgs;

  if (_.isUndefined(defaultArgs) || defaultArgs === 'false') {
    return false;
  }

  if (defaultArgs === '' || defaultArgs === 'true') {
    return true;
  }

  return Array.isArray(defaultArgs) ? defaultArgs : defaultArgs.split(',');
};

const getTargets = async ({
  port,
}: {
  port: string;
}): Promise<IDevtoolsJSON[]> => fetchJson(`http://127.0.0.1:${port}/json/list`);

const isPuppeteer = (
  browserServer: puppeteer.Browser | BrowserServer,
): browserServer is puppeteer.Browser => {
  return (browserServer as puppeteer.Browser).disconnect !== undefined;
};

const setupPage = async ({
  browser,
  page: pptrPage,
  pauseOnConnect,
  blockAds,
  trackingId,
  windowSize,
  meta,
}: {
  browser: IBrowser;
  page: puppeteer.Page;
  pauseOnConnect: boolean;
  blockAds: boolean;
  trackingId: string | null;
  windowSize?: IWindowSize;
  meta: unknown;
}) => {
  const page = pptrPage as IPage;

  if (page._browserless_setup) {
    return;
  }

  const client = _.get(page, '_client', _.noop);
  const id = _.get(page, '_target._targetId', 'Unknown');

  await pageHook({ page, meta });

  debug(`Setting up page ${id}`);

  // Don't let us intercept these as they're needed by consumers
  // Fixed in later version of chromium
  if (USE_CHROME_STABLE || PUPPETEER_CHROMIUM_REVISION <= 706915) {
    debug(`Patching file-chooser dialog`);
    client
      .send('Page.setInterceptFileChooserDialog', { enabled: false })
      .catch(_.noop);
  }

  // Only inject download behaviors for puppeteer when it's enabled
  if (
    !DISABLE_AUTO_SET_DOWNLOAD_BEHAVIOR &&
    isPuppeteer(browser._browserServer)
  ) {
    const workspaceDir = trackingId
      ? path.join(WORKSPACE_DIR, trackingId)
      : WORKSPACE_DIR;

    debug(`Injecting download dir "${workspaceDir}"`);

    await client
      .send('Page.setDownloadBehavior', {
        behavior: 'allow',
        downloadPath: workspaceDir,
      })
      .catch(_.noop);
  }

  if (pauseOnConnect && !DISABLED_FEATURES.includes(Features.DEBUG_VIEWER)) {
    await client.send('Debugger.enable');
    await client.send('Debugger.pause');
  }

  if (!ALLOW_FILE_PROTOCOL) {
    debug(`Setting up file:// protocol request rejection`);
    page.on('request', async (request) => {
      if (request.url().startsWith('file://')) {
        page.close().catch(_.noop);
        closeBrowser(browser);
      }
    });

    page.on('response', async (response) => {
      if (response.url().startsWith('file://')) {
        page.close().catch(_.noop);
        closeBrowser(browser);
      }
    });
  }

  if (blockAds) {
    debug(`Setting up page for ad-blocking`);
    await page.setRequestInterception(true);
    page.on('request', networkBlock);
    page.once('close', () => page.off('request', networkBlock));
  }

  if (windowSize) {
    debug(`Setting viewport dimensions`);
    await page.setViewport(windowSize);
  }

  page._browserless_setup = true;
  browser._pages.push(page);
};

const setupBrowser = async ({
  browser: pptrBrowser,
  browserWSEndpoint,
  isUsingTempDataDir,
  prebooted,
  browserlessDataDir,
  blockAds,
  pauseOnConnect,
  trackingId,
  keepalive,
  process,
  windowSize,
  browserServer,
  meta,
}: {
  browser: puppeteer.Browser;
  browserWSEndpoint: string;
  isUsingTempDataDir: boolean;
  browserlessDataDir: string | null;
  blockAds: boolean;
  pauseOnConnect: boolean;
  process: ChildProcess;
  trackingId: string | null;
  keepalive: number | null;
  windowSize?: IWindowSize;
  prebooted: boolean;
  browserServer: BrowserServer | puppeteer.Browser;
  meta: unknown;
}): Promise<IBrowser> => {
  debug(`Chrome PID: ${process.pid}`);
  const browser = pptrBrowser as IBrowser;

  browser._isOpen = true;
  browser._keepalive = keepalive;
  browser._browserProcess = process;
  browser._isUsingTempDataDir = isUsingTempDataDir;
  browser._browserlessDataDir = browserlessDataDir;
  browser._trackingId = trackingId;
  browser._keepaliveTimeout = null;
  browser._startTime = Date.now();
  browser._prebooted = prebooted;
  browser._blockAds = blockAds;
  browser._pauseOnConnect = pauseOnConnect;
  browser._browserServer = browserServer;
  browser._pages = [];

  browser._parsed = url.parse(browserWSEndpoint, true);
  browser._wsEndpoint = browserWSEndpoint;
  browser._id = (browser._parsed.pathname as string).split('/').pop() as string;

  await browserHook({ browser, meta });

  browser._browserProcess.once('exit', (code, signal) => {
    debug(
      `Browser process exited with code ${code} and signal ${signal}, cleaning up`,
    );
    closeBrowser(browser);
  });

  browser.on('targetcreated', async (target) => {
    try {
      const page = await target.page();

      if (page && !page.isClosed()) {
        // @ts-ignore
        setupPage({
          browser,
          page,
          windowSize,
          blockAds: browser._blockAds,
          pauseOnConnect: browser._pauseOnConnect,
          trackingId: browser._trackingId,
          meta,
        });
      }
    } catch (error) {
      debug(`Error setting up new browser`, error);
    }
  });

  debug('Finding prior pages');

  const pages = (await Promise.race([browser.pages(), sleep(2500)])) as
    | puppeteer.Page[]
    | undefined;

  if (pages && pages.length) {
    debug(`Found ${pages.length} pages`);
    pages.forEach((page) =>
      setupPage({
        browser,
        blockAds,
        page,
        pauseOnConnect,
        trackingId,
        windowSize,
        meta,
      }),
    );
  }

  runningBrowsers.push(browser);

  return browser;
};

export const defaultLaunchArgs = {
  args: DEFAULT_LAUNCH_ARGS,
  blockAds: DEFAULT_BLOCK_ADS,
  headless: DEFAULT_HEADLESS,
  ignoreDefaultArgs: DEFAULT_IGNORE_DEFAULT_ARGS,
  ignoreHTTPSErrors: DEFAULT_IGNORE_HTTPS_ERRORS,
  pauseOnConnect: false,
  slowMo: undefined,
  userDataDir: DEFAULT_USER_DATA_DIR,
  playwright: false,
  stealth: DEFAULT_STEALTH,
  meta: null,
};

/*
 * Does a deep check to see if the prebooted chrome's arguments,
 * and other options, match those requested by the HTTP request
 */
export const canUsePrebootedChrome = (launchArgs: ILaunchOptions) => {
  if (
    !_.isUndefined(launchArgs.headless) &&
    launchArgs.headless !== defaultLaunchArgs.headless
  ) {
    return false;
  }

  if (
    !_.isUndefined(launchArgs.args) &&
    launchArgs.args.length !== defaultLaunchArgs.args.length
  ) {
    return false;
  }

  return true;
};

export const findSessionForPageUrl = async (pathname: string) => {
  const pages = await getDebuggingPages();

  return pages.find((session) =>
    session.devtoolsFrontendUrl.includes(pathname),
  );
};

export const findSessionForBrowserUrl = async (pathname: string) => {
  const pages = await getDebuggingPages();

  return pages.find((session) => session.browserWSEndpoint.includes(pathname));
};

export const getDebuggingPages = async (
  trackingId?: string,
): Promise<ISession[]> => {
  const results = await Promise.all(
    runningBrowsers
      .filter(
        (browser) =>
          typeof trackingId === 'undefined' ||
          browser._trackingId === trackingId,
      )
      .map(async (browser) => {
        const { port } = browser._parsed;

        if (!port) {
          throw new Error(`Error finding port in browser endpoint: ${port}`);
        }

        const sessions = await getTargets({ port });

        return sessions.map((session) =>
          injectHostIntoSession(externalURL, browser, session),
        );
      }),
  );

  return _.flatten(results);
};

export const getBrowsersRunning = () => runningBrowsers.length;

export const convertUrlParamsToLaunchOpts = (
  req: IHTTPRequest,
): ILaunchOptions => {
  const urlParts = req.parsed;
  const args = _.chain(urlParts.query)
    .pickBy((_value, param) => _.startsWith(param, '--'))
    .map((value, key) => `${key}${value ? `=${value}` : ''}`)
    .value();

  const {
    blockAds,
    headless,
    ignoreHTTPSErrors,
    slowMo,
    stealth,
    userDataDir,
    pause,
    trackingId,
    keepalive: keepaliveQuery,
    dumpio: dumpioQuery,
    playwrightProxy: playwrightProxyQuery,
  } = urlParts.query;

  const playwright = req.parsed.pathname === PLAYWRIGHT_ROUTE;

  const isHeadless = !_.isUndefined(headless)
    ? headless !== 'false'
    : DEFAULT_HEADLESS;

  const isStealth = !_.isUndefined(stealth)
    ? stealth !== 'false'
    : DEFAULT_STEALTH;

  const dumpio = !_.isUndefined(dumpioQuery)
    ? dumpioQuery !== 'false'
    : DEFAULT_DUMPIO;

  const playwrightProxy = (() => {
    let res = undefined;

    if (!_.isUndefined(playwrightProxyQuery)) {
      try {
        res = JSON.parse(decodeURIComponent(playwrightProxyQuery as string));
      } catch (err) {
        debug(
          `Error parsing playwright-proxy param to JSON: ${playwrightProxyQuery} isn't properly URL-encoded or JSON.stringified.`,
        );
      }
    }

    return res;
  })();

  const parsedKeepalive = _.parseInt(keepaliveQuery as string);
  const keepalive = _.isNaN(parsedKeepalive) ? undefined : parsedKeepalive;
  const parsedIgnoreDefaultArgs = parseIgnoreDefaultArgs(urlParts.query);

  return {
    args: !_.isEmpty(args) ? args : DEFAULT_LAUNCH_ARGS,
    blockAds: !_.isUndefined(blockAds) || DEFAULT_BLOCK_ADS,
    dumpio,
    headless: isHeadless,
    stealth: isStealth,
    ignoreDefaultArgs: parsedIgnoreDefaultArgs,
    ignoreHTTPSErrors:
      !_.isUndefined(ignoreHTTPSErrors) || DEFAULT_IGNORE_HTTPS_ERRORS,
    keepalive,
    pauseOnConnect: !_.isUndefined(pause),
    playwright,
    playwrightProxy,
    slowMo: parseInt(slowMo as string, 10) || undefined,
    trackingId: _.isArray(trackingId) ? trackingId[0] : trackingId,
    userDataDir: (userDataDir as string) || DEFAULT_USER_DATA_DIR,
    meta: urlParts,
  };
};

export const launchChrome = async (
  opts: ILaunchOptions,
  isPreboot: boolean,
): Promise<IBrowser> => {
  const port = await getPort();
  let isUsingTempDataDir = true;
  let browserlessDataDir: string | null = null;

  const launchArgs = {
    ...opts,
    args: [
      ...BROWSERLESS_ARGS,
      ...(opts.args || []),
      `--remote-debugging-port=${port}`,
    ],
    executablePath: CHROME_BINARY_LOCATION,
    handleSIGINT: false,
    handleSIGTERM: false,
    handleSIGHUP: false,
  };

  const isPlaywright = launchArgs.playwright;

  // Having a user-data-dir in args is higher precedence than in opts
  const hasUserDataDir = _.some(launchArgs.args, (arg) =>
    arg.includes('--user-data-dir='),
  );
  const isHeadless =
    launchArgs.args.some((arg) => arg.startsWith('--headless')) ||
    typeof launchArgs.headless === 'undefined' ||
    launchArgs.headless === true;

  if (hasUserDataDir || opts.userDataDir) {
    isUsingTempDataDir = false;
  }

  // If no data-dir is specified, use the default one in opts or generate one
  // except for playwright which will error doing so.
  if (!hasUserDataDir) {
    browserlessDataDir = opts.userDataDir || (await getUserDataDir());
    launchArgs.args.push(`--user-data-dir=${browserlessDataDir}`);
  }

  // Only use debugging pipe when headless except for playwright which
  // will error in doing so.
  if (isHeadless && !launchArgs.ignoreDefaultArgs) {
    launchArgs.args.push(`--remote-debugging-pipe`);
  }

  // Reset playwright to a workable state since it can't run headfull or use
  // a user-data-dir
  if (isPlaywright) {
    launchArgs.args = launchArgs.args.filter(
      (arg) =>
        !arg.startsWith('--user-data-dir') && arg !== '--remote-debugging-pipe',
    );
    launchArgs.headless = true;
  }

  debug(
    `Launching Chrome with args: ${JSON.stringify(launchArgs, null, '  ')}`,
  );

  const injectedPuppeteer = await puppeteerHook(opts);

  const browserServerPromise = injectedPuppeteer
    ? injectedPuppeteer.launch(launchArgs)
    : launchArgs.playwright
    ? chromium.launchServer({
        ...launchArgs,
        headless: true,
        proxy: launchArgs.playwrightProxy,
      })
    : launchArgs.stealth
    ? pptrExtra.launch(launchArgs)
    : puppeteer.launch(launchArgs);

  const browserServer = await browserServerPromise.catch((e) => {
    removeDataDir(browserlessDataDir);
    throw e;
  });

  const { webSocketDebuggerUrl: browserWSEndpoint } = await fetchJson(
    `http://127.0.0.1:${port}/json/version`,
  ).catch((e) => {
    browserServer.close();
    throw e;
  });

  const iBrowser = isPuppeteer(browserServer)
    ? Promise.resolve(browserServer)
    : puppeteer.connect({ browserWSEndpoint });

  return iBrowser.then((browser) =>
    setupBrowser({
      blockAds: opts.blockAds,
      browser,
      browserlessDataDir,
      browserWSEndpoint,
      isUsingTempDataDir,
      keepalive: opts.keepalive || null,
      pauseOnConnect: opts.pauseOnConnect,
      process: browserServer.process(),
      trackingId: opts.trackingId || null,
      windowSize: undefined,
      prebooted: isPreboot,
      browserServer,
      meta: opts.meta,
    }),
  );
};

export const launchChromeDriver = async ({
  stealth = false,
  blockAds = false,
  trackingId = null,
  pauseOnConnect = false,
  browserlessDataDir = null,
  windowSize,
  isUsingTempDataDir,
}: IBrowserlessSessionOptions) => {
  return new Promise<IChromeDriver>(async (resolve, reject) => {
    const port = await getPort();
    let iBrowser = null;
    const flags = [
      '--url-base=webdriver',
      '--verbose',
      `--port=${port}`,
      '--whitelisted-ips',
    ];
    debug(`Launching ChromeDriver with args: ${JSON.stringify(flags)}`);

    const chromeProcess: ChildProcess = await chromeDriver.start(flags, true);
    const findPort = new Transform({
      transform: async (chunk, _, done) => {
        const message = chunk.toString();
        const match = message.match(/DevTools listening on (ws:\/\/.*)/);

        if (match) {
          chromeProcess.stderr && chromeProcess.stderr.unpipe(findPort);
          const [, browserWSEndpoint] = match;
          debug(`Attaching to chromedriver browser on ${browserWSEndpoint}`);

          const browser: puppeteer.Browser = stealth
            ? await pptrExtra.connect({ browserWSEndpoint })
            : await puppeteer.connect({ browserWSEndpoint });

          iBrowser = await setupBrowser({
            blockAds,
            browser,
            browserlessDataDir,
            browserWSEndpoint,
            isUsingTempDataDir,
            prebooted: false,
            keepalive: null,
            pauseOnConnect,
            process: chromeProcess,
            trackingId,
            windowSize,
            browserServer: browser,
            meta: null,
          });
        }

        done(null, chunk);
      },
    });

    if (!chromeProcess.stderr) {
      return reject(`Couldn't setup the chromedriver process`);
    }

    chromeProcess.stderr.pipe(findPort);

    return resolve({
      browser: iBrowser,
      chromeProcess,
      port,
    });
  });
};

export const killAll = async () => {
  await Promise.all(runningBrowsers.map((browser) => closeBrowser(browser)));

  runningBrowsers = [];

  return;
};

export const kill = (id: string) => {
  const browser = runningBrowsers.find((b) => b._id === id);

  if (browser) {
    return closeBrowser(browser);
  }

  return null;
};

const swarm = PREBOOT_CHROME
  ? new Swarm(
      () => launchChrome(defaultLaunchArgs, true),
      MAX_CONCURRENT_SESSIONS,
    )
  : null;

export const getChrome = async (opts: ILaunchOptions) => {
  if (swarm) {
    const usePreboot = canPreboot(opts, defaultLaunchArgs);

    if (usePreboot) {
      return swarm.get();
    }
  }

  return launchChrome(opts, false);
};

export const closeBrowser = async (browser: IBrowser) => {
  if (!browser._isOpen) {
    return;
  }

  debug(`Shutting down browser with close command`);

  try {
    browser._keepaliveTimeout && clearTimeout(browser._keepaliveTimeout);

    /*
     * IMPORTANT
     * You can't use close due to the possibility of a unhandled error event in
     * a stream somewhere in puppeteer. Disconnect works, but doesn't cleanup events,
     * so we're left with #disconnect + a manual removeAllListeners call and setting
     * the browser object to `null` below to force it to collect
     */
    process.removeAllListeners('exit');
  } catch (error) {
    debug(`Browser cleanup emitted an error ${error.message}`);
  } finally {
    process.nextTick(async () => {
      if (KEEP_ALIVE && browser._prebooted) {
        const timeAlive = Date.now() - browser._startTime;
        debug(`Browser has been alive for ${timeAlive}ms`);

        if (timeAlive <= CHROME_REFRESH_TIME) {
          debug(`Pushing browser back into swarm, clearing pages`);
          const [blank, ...pages] = await browser.pages();
          pages.forEach((page) => page.close());
          blank && blank.goto('about:blank');
          debug(`Cleanup done, pushing into swarm.`);
          swarm?.add(browser);
          return;
        }
      }

      debug(
        `Sending SIGKILL signal to browser process ${browser._browserProcess.pid}`,
      );

      browser._isOpen = false;
      browser._browserServer.close();

      if (browser._browserProcess.pid) {
        treeKill(browser._browserProcess.pid, 'SIGKILL');
      }

      if (browser._browserlessDataDir) {
        removeDataDir(browser._browserlessDataDir);
      }

      runningBrowsers = runningBrowsers.filter(
        (b) => b._wsEndpoint !== browser._wsEndpoint,
      );

      browser._pages.forEach((page) => {
        page.removeAllListeners();
        // @ts-ignore force any garbage collection by nulling the page(s)
        page = null;
      });
      browser.removeAllListeners();
      // @ts-ignore force any garbage collection by nulling the browser
      browser = null;

      swarm?.create();
    });
  }
};

swarm?.start();<|MERGE_RESOLUTION|>--- conflicted
+++ resolved
@@ -43,12 +43,8 @@
 } from './config';
 import { PLAYWRIGHT_ROUTE } from './constants';
 import { Features } from './features';
-<<<<<<< HEAD
-import { browserHook, pageHook } from './hooks';
+import { browserHook, pageHook, puppeteerHook } from './hooks';
 import { Swarm } from './swarm';
-=======
-import { browserHook, pageHook, puppeteerHook } from './hooks';
->>>>>>> a133f160
 import {
   IBrowser,
   IBrowserlessSessionOptions,

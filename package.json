--- conflicted
+++ resolved
@@ -11,11 +11,7 @@
     "build": "npm run clean && tsc",
     "clean": "rimraf build",
     "deploy": "./scripts/deploy.js",
-<<<<<<< HEAD
-    "dev": "npm run build && cross-env ENABLE_CORS=true MAX_CONCURRENT_SESSIONS=1 DEBUG=browserless/chrome PORT=3030 node --inspect build/index.js",
-=======
-    "dev": "npm run build && cross-env MAX_CONCURRENT_SESSIONS=1 DEBUG=browserless* PORT=3030 node --inspect build/index.js",
->>>>>>> fad1934b
+    "dev": "npm run build && cross-env ENABLE_CORS=true MAX_CONCURRENT_SESSIONS=1 DEBUG=browserless* PORT=3030 node --inspect build/index.js",
     "meta": "./scripts/get-meta.js",
     "start": "node ./build",
     "lint": "tslint -c tslint.json 'src/**/*.ts'",
@@ -36,6 +32,7 @@
     "@types/node": "^8.0.39",
     "@types/puppeteer": "^1.2.1",
     "body-parser": "^1.18.2",
+    "cors": "^2.8.4",
     "debug": "^3.1.0",
     "express": "^4.16.2",
     "http-proxy": "^1.16.2",

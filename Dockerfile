<<<<<<< HEAD
FROM browserless/slim:latest
=======
ARG BASE_VERSION=1.17.0
FROM browserless/base:${BASE_VERSION}
>>>>>>> 5f59edb9

# Build Args
ARG USE_CHROME_STABLE
ARG PUPPETEER_CHROMIUM_REVISION
ARG PUPPETEER_VERSION

# Application parameters and variables
<<<<<<< HEAD
ENV APP_DIR=/home/node/app
=======
ENV APP_DIR=/usr/src/app
ENV PLAYWRIGHT_BROWSERS_PATH=${APP_DIR}
>>>>>>> 5f59edb9
ENV CONNECTION_TIMEOUT=60000
ENV CHROME_PATH=/usr/bin/google-chrome
ENV HOST=0.0.0.0
ENV IS_DOCKER=true
ENV LANG="C.UTF-8"
ENV NODE_ENV=production
ENV PORT=3000
ENV PUPPETEER_CHROMIUM_REVISION=${PUPPETEER_CHROMIUM_REVISION}
ENV PUPPETEER_SKIP_CHROMIUM_DOWNLOAD=true
ENV USE_CHROME_STABLE=${USE_CHROME_STABLE}
ENV WORKSPACE_DIR=$APP_DIR/workspace

RUN mkdir -p $APP_DIR $WORKSPACE_DIR

WORKDIR $APP_DIR

# Install app dependencies
COPY . .

# Install Chrome Stable when specified
RUN if [ "$USE_CHROME_STABLE" = "true" ]; then \
    cd /tmp &&\
    wget -q https://dl.google.com/linux/direct/google-chrome-stable_current_amd64.deb &&\
    dpkg -i google-chrome-stable_current_amd64.deb;\
  fi

# Build and install external binaries + assets
# NOTE: The `PUPPETEER_VERSION` is needed for production versions
# listed in package.json
RUN if [ "$USE_CHROME_STABLE" = "true" ]; then \
    export CHROMEDRIVER_SKIP_DOWNLOAD=false;\
  else \
    export CHROMEDRIVER_SKIP_DOWNLOAD=true;\
  fi &&\
  npm i puppeteer@$PUPPETEER_VERSION;\
  npm run postinstall &&\
  npm run build &&\
<<<<<<< HEAD
  chown -R node:node $APP_DIR
=======
  npm prune --production &&\
  chown -R blessuser:blessuser $APP_DIR
>>>>>>> 5f59edb9

# Run everything after as non-privileged user.
USER node

# Expose the web-socket and HTTP ports
EXPOSE 3000

CMD ["./start.sh"]<|MERGE_RESOLUTION|>--- conflicted
+++ resolved
@@ -1,9 +1,5 @@
-<<<<<<< HEAD
-FROM browserless/slim:latest
-=======
 ARG BASE_VERSION=1.17.0
 FROM browserless/base:${BASE_VERSION}
->>>>>>> 5f59edb9
 
 # Build Args
 ARG USE_CHROME_STABLE
@@ -11,12 +7,8 @@
 ARG PUPPETEER_VERSION
 
 # Application parameters and variables
-<<<<<<< HEAD
-ENV APP_DIR=/home/node/app
-=======
 ENV APP_DIR=/usr/src/app
 ENV PLAYWRIGHT_BROWSERS_PATH=${APP_DIR}
->>>>>>> 5f59edb9
 ENV CONNECTION_TIMEOUT=60000
 ENV CHROME_PATH=/usr/bin/google-chrome
 ENV HOST=0.0.0.0
@@ -54,12 +46,8 @@
   npm i puppeteer@$PUPPETEER_VERSION;\
   npm run postinstall &&\
   npm run build &&\
-<<<<<<< HEAD
-  chown -R node:node $APP_DIR
-=======
   npm prune --production &&\
   chown -R blessuser:blessuser $APP_DIR
->>>>>>> 5f59edb9
 
 # Run everything after as non-privileged user.
 USER node
